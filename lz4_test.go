package lz4_test

import (
	"bytes"
	"crypto/rand"
	"encoding/binary"
	"fmt"
	"io"
	"math/big"
	"reflect"
	"testing"

	"github.com/pierrec/lz4"
)

// testBuffer wraps bytes.Buffer to remove the WriteTo() and ReadFrom() methods.
type testBuffer struct {
	buf *bytes.Buffer
}

func (b *testBuffer) Read(buf []byte) (int, error) {
	return b.buf.Read(buf)
}

func (b *testBuffer) Write(buf []byte) (int, error) {
	return b.buf.Write(buf)
}

func (b *testBuffer) Len() int {
	return b.buf.Len()
}

func (b *testBuffer) Bytes() []byte {
	return b.buf.Bytes()
}

// testData represents a test data item. It is really used to provide a human readable label to a slice of bytes.
type testData struct {
	label string
	data  []byte
}

// testHeader represents a test data item. It is really used to provide a human readable label to an LZ4 header.
type testHeader struct {
	label  string
	header lz4.Header
}

// compareHeaders... compares 2 lz4 headers.
func compareHeaders(h, hh lz4.Header, t *testing.T) {
	ok := true
	if h.BlockDependency != hh.BlockDependency {
		t.Errorf("BlockDependency: expected %v, got %v", h.BlockDependency, hh.BlockDependency)
		ok = false
	}
	if h.BlockChecksum != hh.BlockChecksum {
		t.Errorf("BlockChecksum: expected %v, got %v", h.BlockChecksum, hh.BlockChecksum)
		ok = false
	}
	if h.NoChecksum != hh.NoChecksum {
		t.Errorf("NoChecksum: expected %v, got %v", h.NoChecksum, hh.NoChecksum)
		ok = false
	}
	if h.BlockMaxSize != hh.BlockMaxSize {
		t.Errorf("BlockMaxSize: expected %d, got %d", h.BlockMaxSize, hh.BlockMaxSize)
		ok = false
	}
	if h.Size != hh.Size {
		t.Errorf("Size: expected %d, got %d", h.Size, hh.Size)
		ok = false
	}
	// 	if h.Dict != hh.Dict {
	// 		t.Errorf("Dict: expected %d, got %d", h.Dict, hh.Dict)
	// 		ok = false
	// 	}
	// 	if h.DictID != hh.DictID {
	// 		t.Errorf("DictID: expected %d, got %d", h.DictID, hh.DictID)
	// 		ok = false
	// 	}
	if !ok {
		t.FailNow()
	}
}

var (
	lorem = []byte("Lorem ipsum dolor sit amet, consectetur adipiscing elit, sed do eiusmod tempor incididunt ut labore et dolore magna aliqua. Ut enim ad minim veniam, quis nostrud exercitation ullamco laboris nisi ut aliquip ex ea commodo consequat. Duis aute irure dolor in reprehenderit in voluptate velit esse cillum dolore eu fugiat nulla pariatur. Excepteur sint occaecat cupidatat non proident, sunt in culpa qui officia deserunt mollit anim id est laborum.")
	// Initial data items used for testing. More are added with random and other kind of data.
	testDataItems = []testData{
		{"empty", nil},
		{
			"small pattern",
			[]byte("aaaaaaaaaaaaaaaaaaa"),
		},
		{
			"small pattern long",
			[]byte("aaaaaaaaaaaaaaaaaaaaaaaaaaaaaaaaaaaaaa"),
		},
		{
			"medium pattern",
			[]byte("abcdefghijklmnopqabcdefghijklmnopq"),
		},
		{
			"lorem",
			lorem,
		},
	}
	testHeaderItems = []testHeader{}
)

// Build the list of all possible headers with the default values + the ones defined in the map.
func buildHeaders(options map[string][]interface{}) []testHeader {
	testHeaderItems := make([]testHeader, 1)
	for fieldName, fieldData := range options {
		for _, o := range fieldData {
			for _, d := range testHeaderItems {
				s := reflect.ValueOf(&d.header).Elem()
				t := s.Type()
				for i := 0; i < s.NumField(); i++ {
					if t.Field(i).Name == fieldName {
						switch f := s.Field(i); f.Kind() {
						case reflect.Bool:
							f.SetBool(o.(bool))
						case reflect.Int:
							f.SetInt(int64(o.(int)))
						case reflect.Int64:
							switch o.(type) {
							case int:
								f.SetInt(int64(o.(int)))
							default:
								f.SetInt(o.(int64))
							}
						case reflect.Uint32:
							switch o.(type) {
							case int:
								f.SetUint(uint64(o.(int)))
							default:
								f.SetUint(uint64(o.(uint32)))
							}
						case reflect.Uint64:
							switch o.(type) {
							case int:
								f.SetUint(uint64(o.(int)))
							default:
								f.SetUint(o.(uint64))
							}
						default:
							panic(fmt.Sprintf("unsupported type: %v", f.Kind()))
						}
						d.label = fmt.Sprintf("%+v", d.header)
						testHeaderItems = append(testHeaderItems, d)
						break
					}
				}
			}
		}
	}

	for i, n := 0, len(testHeaderItems); i < n; {
		testHeaderItem := testHeaderItems[i]
		// remove the 0 BlockMaxSize value as it is invalid and we have provisioned all possible values already.
		if testHeaderItem.header.BlockMaxSize == 0 {
			n--
			testHeaderItems[i], testHeaderItems = testHeaderItems[n], testHeaderItems[:n]
		} else {
			testHeaderItem.label = fmt.Sprintf("%+v", testHeaderItem)
			i++
		}
	}

	return testHeaderItems
}

// Generate all possible LZ4 headers.
func init() {
	// Only set the relevant headers having an impact on the comrpession.
	seed := map[string][]interface{}{
		"BlockDependency": {true},
		"BlockChecksum":   {true},
		"NoChecksum":      {true},
		// "Dict":            {true},
		// Enabling this substantially increase the testing time.
		// As this test is not really required it is disabled.
		// "HighCompression": {true},
	}
	for _, bms := range lz4.BlockMaxSizeItems {
		seed["BlockMaxSize"] = append(seed["BlockMaxSize"], bms)
	}
	testHeaderItems = buildHeaders(seed)
}

// Initialize the test data with various sizes of uncompressible and compressible data.
func init() {
	maxSize := 10 << 20 // > max block max size of 4Mb

	// repeated data with very high compression ratio
	repeat := make([]byte, maxSize)
	for i := copy(repeat, lorem); i < len(repeat); {
		i += copy(repeat[i:], repeat[:i])
	}

	// repeated data with small compression ratio
	repeatlow := make([]byte, maxSize)
	for i := 0; i < len(repeatlow); {
		i += copy(repeatlow[i:], lorem)
		// randomly skip some bytes to make sure the pattern does not repeat too much
		n, _ := rand.Int(rand.Reader, big.NewInt(int64(10)))
		i += int(n.Int64())
	}

	// random data: low to no compression
	random := make([]byte, maxSize)
	if _, err := rand.Read(random); err != nil {
		panic(fmt.Sprintf("cannot initialize random data for size %d", maxSize))
	}

	// generate some test data with various sizes and kind of data: all valid block max sizes + others
	for _, size := range lz4.BlockMaxSizeItems {
		testDataItems = append(
			testDataItems,
			testData{fmt.Sprintf("random %d", size), random[:size]},
			testData{fmt.Sprintf("random < %d", size), random[:size/3]},
			testData{fmt.Sprintf("repeated %d", size), repeat[:size]},
			testData{fmt.Sprintf("repeated < %d", size), repeat[:size/3]},
		)
	}
}

func TestBlockIn(t *testing.T) {
	for _, item := range testDataItems {
		data := item.data
		var z []byte
		z = append(z, data...)
		if !lz4.CompressInBlock(&z) {
			// not compressible
			continue
		}
		// fmt.Printf(">> %d z=%v\n", len(z), z)
		d := make([]byte, len(data))
		n, err := lz4.UncompressBlock(z, d, 0)
		if err != nil {
			t.Errorf("CompressInBlock: UncompressBlock: %s at %d", err, n)
			t.FailNow()
		}
		d = d[:n]
		if !bytes.Equal(d, data) {
			t.Errorf("CompressInBlock: invalid decompressed data: %s: %s", item.label, string(d))
			t.FailNow()
		}
	}
}

// Test low levels core functions:
// a. compress and compare with supplied data if any
// b. decompress the previous data and compare it with the original one
func TestBlock(t *testing.T) {
	for _, compress := range []func([]byte, []byte, int) (int, error){
		lz4.CompressBlock,
		lz4.CompressBlockHC,
	} {
		for _, item := range testDataItems {
			data := item.data
			z := make([]byte, lz4.CompressBlockBound(len(data)))
			n, err := compress(data, z, 0)
			if n == 0 { // not compressible
				continue
			}
			if err != nil {
				t.Errorf("CompressBlock: %s", err)
				t.FailNow()
			}
			z = z[:n]
			d := make([]byte, len(data))
			n, err = lz4.UncompressBlock(z, d, 0)
			if err != nil {
				t.Errorf("UncompressBlock: %s", err)
				t.FailNow()
			}
			d = d[:n]
			if !bytes.Equal(d, data) {
				t.Errorf("invalid decompressed data: %s: %s", item.label, string(d))
				t.FailNow()
			}
		}
	}
}

func BenchmarkUncompressBlock(b *testing.B) {
	d := make([]byte, len(lorem))
	z := make([]byte, len(lorem))
	n, err := lz4.CompressBlock(lorem, z, 0)
	if err != nil {
		b.Errorf("CompressBlock: %s", err)
		b.FailNow()
	}
	z = z[:n]
	for i := 0; i < b.N; i++ {
		lz4.UncompressBlock(z, d, 0)
	}
}

func BenchmarkCompressInBlock(b *testing.B) {
	d := append([]byte{}, lorem...)
	if !lz4.CompressInBlock(&d) {
		b.Errorf("CompressInBlock: not compressible")
		b.FailNow()
	}
	for i := 0; i < b.N; i++ {
		d = append([]byte{}, lorem...)
		lz4.CompressInBlock(&d)
	}
}

func BenchmarkCompressBlock(b *testing.B) {
	d := append([]byte{}, lorem...)
	z := make([]byte, len(lorem))
	n, err := lz4.CompressBlock(d, z, 0)
	if err != nil {
		b.Errorf("CompressBlock: %s", err)
		b.FailNow()
	}
	z = z[:n]
	for i := 0; i < b.N; i++ {
		d = append([]byte{}, lorem...)
		lz4.CompressBlock(d, z, 0)
	}
}

func BenchmarkCompressBlockHC(b *testing.B) {
	d := append([]byte{}, lorem...)
	z := make([]byte, len(lorem))
	n, err := lz4.CompressBlockHC(d, z, 0)
	if err != nil {
		b.Errorf("CompressBlock: %s", err)
		b.FailNow()
	}
	z = z[:n]
	for i := 0; i < b.N; i++ {
		d = append([]byte{}, lorem...)
		lz4.CompressBlockHC(d, z, 0)
	}
}

// TestNoWrite compresses without any call to Write() (empty frame).
// It does so checking all possible headers.
func TestNoWrite(t *testing.T) {
	// that is 2*2*2*2*2*2^4 = 512 headers!
	seed := map[string][]interface{}{
		"BlockDependency": {true},
		"BlockChecksum":   {true},
		"NoChecksum":      {true},
		"Size":            {999},
		// "Dict":            {true},
		// Enabling this substantially increase the testing time.
		// As this test is not really required it is disabled.
		// "HighCompression": {true},
	}
	for _, bms := range lz4.BlockMaxSizeItems {
		seed["BlockMaxSize"] = append(seed["BlockMaxSize"], bms)
	}
	testHeaderItems := buildHeaders(seed)

	for _, h := range testHeaderItems {
		rw := bytes.NewBuffer(nil)

		w := lz4.NewWriter(rw)
		w.Header = h.header
		if err := w.Close(); err != nil {
			t.Errorf("Close(): unexpected error: %v", err)
			t.FailNow()
		}

		r := lz4.NewReader(rw)
		n, err := r.Read(nil)
		if err != nil {
			t.Errorf("Read(): unexpected error: %v", err)
			t.FailNow()
		}
		if n != 0 {
			t.Errorf("expected 0 bytes read, got %d", n)
			t.FailNow()
		}

		buf := make([]byte, 16)
		n, err = r.Read(buf)
		if err != nil && err != io.EOF {
			t.Errorf("Read(): unexpected error: %v", err)
			t.FailNow()
		}
		if n != 0 {
			t.Errorf("expected 0 bytes read, got %d", n)
			t.FailNow()
		}
	}
}

// TestReset tests that the Reset() method resets the header on the Reader and Writer.
func TestReset(t *testing.T) {
	h := lz4.Header{
		BlockDependency: true,
		BlockChecksum:   true,
		NoChecksum:      true,
		BlockMaxSize:    123,
		Size:            999,
		// Dict:            true,
		// DictID:          555,
	}
	dh := lz4.Header{}

	w := lz4.NewWriter(nil)
	w.Header = h
	w.Reset(nil)
	compareHeaders(w.Header, dh, t)

	r := lz4.NewReader(nil)
	r.Header = h
	r.Reset(nil)
	compareHeaders(r.Header, dh, t)
}

// TestFrame compresses and decompresses LZ4 streams with various input data and options.
func TestFrame(t *testing.T) {
	for _, tdata := range testDataItems {
		data := tdata.data
		// test various options
		for _, headerItem := range testHeaderItems {
			tag := tdata.label + ": " + headerItem.label
			rw := bytes.NewBuffer(nil)

			// Set all options to non default values and compress
			w := lz4.NewWriter(rw)
			w.Header = headerItem.header

			n, err := w.Write(data)
			if err != nil {
				t.Errorf("%s: Write(): unexpected error: %v", tag, err)
				t.FailNow()
			}
			if n != len(data) {
				t.Errorf("%s: Write(): expected %d bytes written, got %d", tag, len(data), n)
				t.FailNow()
			}
			if err = w.Close(); err != nil {
				t.Errorf("%s: Close(): unexpected error: %v", tag, err)
				t.FailNow()
			}

			// Decompress
			r := lz4.NewReader(rw)
			n, err = r.Read(nil)
			if err != nil {
				t.Errorf("%s: Read(): unexpected error: %v", tag, err)
				t.FailNow()
			}
			if n != 0 {
				t.Errorf("%s: Read(): expected 0 bytes read, got %d", tag, n)
			}

			buf := make([]byte, len(data))
			n, err = r.Read(buf)
			if err != nil && err != io.EOF {
				t.Errorf("%s: Read(): unexpected error: %v", tag, err)
				t.FailNow()
			}
			if n != len(data) {
				t.Errorf("%s: Read(): expected %d bytes read, got %d", tag, len(data), n)
			}
			buf = buf[:n]
			if !bytes.Equal(buf, data) {
				t.Errorf("%s: decompress(compress(data)) != data (%d/%d)", tag, len(buf), len(data))
				t.FailNow()
			}

			compareHeaders(w.Header, r.Header, t)
		}
	}
}

// TestReadFromWriteTo tests the Reader.WriteTo() and Writer.ReadFrom() methods.
func TestReadFromWriteTo(t *testing.T) {
	for _, tdata := range testDataItems {
		data := tdata.data

		// test various options
		for _, headerItem := range testHeaderItems {
			tag := "ReadFromWriteTo: " + tdata.label + ": " + headerItem.label
			dbuf := bytes.NewBuffer(data)

			zbuf := bytes.NewBuffer(nil)
			w := lz4.NewWriter(zbuf)
			w.Header = headerItem.header
			if _, err := w.ReadFrom(dbuf); err != nil {
				t.Errorf("%s: unexpected error: %s", tag, err)
				t.FailNow()
			}

			if err := w.Close(); err != nil {
				t.Errorf("%s: unexpected error: %s", tag, err)
				t.FailNow()
			}

			buf := bytes.NewBuffer(nil)
			r := lz4.NewReader(zbuf)
			if _, err := r.WriteTo(buf); err != nil {
				t.Errorf("%s: unexpected error: %s", tag, err)
				t.FailNow()
			}

			if !bytes.Equal(buf.Bytes(), data) {
				t.Errorf("%s: decompress(compress(data)) != data (%d/%d)", tag, buf.Len(), len(data))
				t.FailNow()
			}
		}
	}
}

// TestCopy will use io.Copy and avoid using Reader.WriteTo() and Writer.ReadFrom().
func TestCopy(t *testing.T) {
	w := lz4.NewWriter(nil)
	r := lz4.NewReader(nil)
	for _, tdata := range testDataItems {
		data := tdata.data

		// test various options
		for _, headerItem := range testHeaderItems {
			tag := "io.Copy: " + tdata.label + ": " + headerItem.label
			dbuf := &testBuffer{bytes.NewBuffer(data)}

			zbuf := bytes.NewBuffer(nil)
			w.Reset(zbuf)
			w.Header = headerItem.header
			if _, err := io.Copy(w, dbuf); err != nil {
				t.Errorf("%s: unexpected error: %s", tag, err)
				t.FailNow()
			}

			if err := w.Close(); err != nil {
				t.Errorf("%s: unexpected error: %s", tag, err)
				t.FailNow()
			}

			buf := &testBuffer{bytes.NewBuffer(nil)}
			r.Reset(zbuf)
			if _, err := io.Copy(buf, r); err != nil {
				t.Errorf("%s: unexpected error: %s", tag, err)
				t.FailNow()
			}

			if !bytes.Equal(buf.Bytes(), data) {
				t.Errorf("%s: decompress(compress(data)) != data (%d/%d)", tag, buf.Len(), len(data))
				t.FailNow()
			}
		}
	}
}

func TestSkippable(t *testing.T) {
	w := lz4.NewWriter(nil)
	r := lz4.NewReader(nil)

	skippable := make([]byte, 1<<20)
	binary.LittleEndian.PutUint32(skippable, lz4.FrameSkipMagic)
	binary.LittleEndian.PutUint32(skippable[4:], uint32(len(skippable)-8))

	buf := make([]byte, len(lorem))

	tag := "skippable first"
	zbuf := bytes.NewBuffer(skippable)
	w.Reset(zbuf)
	w.Write(lorem)
	w.Close()

	r.Reset(zbuf)
	if _, err := r.Read(buf); err != nil {
		t.Errorf("%s: unexpected error: %s", tag, err)
		t.FailNow()
	}

	tag = "skippable last"
	zbuf = bytes.NewBuffer(nil)
	w.Reset(zbuf)
	w.Write(lorem)
	w.Close()
	zbuf.Write(skippable)

	r.Reset(zbuf)
	if _, err := r.Read(buf); err != nil {
		t.Errorf("%s: unexpected error: %s", tag, err)
		t.FailNow()
	}

	tag = "skippable middle"
	zbuf = bytes.NewBuffer(nil)
	w.Reset(zbuf)
	w.Write(lorem)
	zbuf.Write(skippable)
	w.Write(lorem)
	w.Close()

	r.Reset(zbuf)
	if _, err := r.Read(buf); err != nil {
		t.Errorf("%s: unexpected error: %s", tag, err)
		t.FailNow()
	}

}

func TestWrittenCountAfterBufferedWrite(t *testing.T) {
	w := lz4.NewWriter(bytes.NewBuffer(nil))
	w.Header.BlockDependency = true

	if n, _ := w.Write([]byte{1}); n != 1 {
		t.Errorf("expected to write 1 byte, wrote %d", n)
		t.FailNow()
	}

	forcesWrite := make([]byte, 1<<16)

	if n, _ := w.Write(forcesWrite); n != len(forcesWrite) {
		t.Errorf("expected to write %d bytes, wrote %d", len(forcesWrite), n)
		t.FailNow()
	}
<<<<<<< HEAD
}
=======
}
>>>>>>> b344463b
<|MERGE_RESOLUTION|>--- conflicted
+++ resolved
@@ -225,30 +225,6 @@
 	}
 }
 
-func TestBlockIn(t *testing.T) {
-	for _, item := range testDataItems {
-		data := item.data
-		var z []byte
-		z = append(z, data...)
-		if !lz4.CompressInBlock(&z) {
-			// not compressible
-			continue
-		}
-		// fmt.Printf(">> %d z=%v\n", len(z), z)
-		d := make([]byte, len(data))
-		n, err := lz4.UncompressBlock(z, d, 0)
-		if err != nil {
-			t.Errorf("CompressInBlock: UncompressBlock: %s at %d", err, n)
-			t.FailNow()
-		}
-		d = d[:n]
-		if !bytes.Equal(d, data) {
-			t.Errorf("CompressInBlock: invalid decompressed data: %s: %s", item.label, string(d))
-			t.FailNow()
-		}
-	}
-}
-
 // Test low levels core functions:
 // a. compress and compare with supplied data if any
 // b. decompress the previous data and compare it with the original one
@@ -298,18 +274,6 @@
 	}
 }
 
-func BenchmarkCompressInBlock(b *testing.B) {
-	d := append([]byte{}, lorem...)
-	if !lz4.CompressInBlock(&d) {
-		b.Errorf("CompressInBlock: not compressible")
-		b.FailNow()
-	}
-	for i := 0; i < b.N; i++ {
-		d = append([]byte{}, lorem...)
-		lz4.CompressInBlock(&d)
-	}
-}
-
 func BenchmarkCompressBlock(b *testing.B) {
 	d := append([]byte{}, lorem...)
 	z := make([]byte, len(lorem))
@@ -619,8 +583,4 @@
 		t.Errorf("expected to write %d bytes, wrote %d", len(forcesWrite), n)
 		t.FailNow()
 	}
-<<<<<<< HEAD
-}
-=======
-}
->>>>>>> b344463b
+}
