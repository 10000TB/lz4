--- conflicted
+++ resolved
@@ -38,11 +38,7 @@
 	hashLog = 16
 	htSize  = 1 << hashLog
 
-<<<<<<< HEAD
-	mfLimit = 10 + minMatch // The last match cannot start within the last 12 bytes.
-=======
 	mfLimit = 10 + minMatch // The last match cannot start within the last 14 bytes.
->>>>>>> ac37b5b4
 )
 
 // map the block max size id with its value in bytes: 64Kb, 256Kb, 1Mb and 4Mb.
